--- conflicted
+++ resolved
@@ -155,29 +155,6 @@
         vb.write("\nNothing to download");
         return
     vb.write("\nDownloading snapshots...", progress=0)
-<<<<<<< HEAD
-    sc.create_collection()
-    vb.write("\n-----> Snapshots prepared")
-    fifo_queue = queue.Queue()
-    threads = []
-    worker = 0
-
-    skipped = 0;
-    # Allows for quick skipping of files marked as skipped or downloaded as soon as possible.
-    for snapshot in sc.SNAPSHOT_COLLECTION:
-        download_url = snapshot["url_archive"]
-        if should_skip(snapshot, skipset, output):
-            skip_write(skipset, download_url)
-            skipped+=1
-        else:
-            fifo_queue.put(snapshot)
-    print(f"Skipped {skipped} urls from skipset")
-    vb.write(progress=skipped)
-    for i in range(workers):
-        worker += 1
-        vb.write(f"\n-----> Starting worker: {worker}")
-        thread = threading.Thread(target=download_loop, args=(fifo_queue, output, worker, retry, no_redirect, skipset, skipfile))
-=======
     if workers > 1:
         vb.write(f"\n-----> Simultaneous downloads: {workers}")
 
@@ -190,10 +167,11 @@
     for snapshot in sc.SNAPSHOT_COLLECTION:
         if skipset is not None and skip_read(skipset, snapshot["url_archive"]):
             skip_count += 1
-            vb.write(f"\nSKIPPING -> URL: {snapshot['url_archive']}")
             continue
         snapshot_queue.put(snapshot)
     vb.write(progress=skip_count)
+    if skip_count > 0:
+        vb.write(f"\n-----> Skipped snapshots: {skip_count}")
 
     threads = []
     worker = 0
@@ -201,7 +179,6 @@
         worker += 1
         vb.write(f"\n-----> Starting worker: {worker}")
         thread = threading.Thread(target=download_loop, args=(snapshot_queue, output, worker, retry, no_redirect, skipset))
->>>>>>> ffbde499
         threads.append(thread)
         thread.start()
     for thread in threads:
@@ -209,63 +186,18 @@
     successed = len([snapshot for snapshot in sc.SNAPSHOT_COLLECTION if "file" in snapshot and snapshot["file"]])
     failed = len([snapshot for snapshot in sc.SNAPSHOT_COLLECTION if "file" in snapshot and not snapshot["file"]])
     vb.write(f"\nFiles downloaded: {successed}")
-    vb.write(f"Not downloaded: {failed}\n")
-
-def should_skip(snapshot, skipset, output):
-    if(snapshot["url_archive"] in skipset):
-        return True
-    output_file = sc.create_output(snapshot["url_archive"], snapshot["timestamp"], output)
-    if os.path.isfile(output_file):
-        return True
-    return False
-
-<<<<<<< HEAD
-def download_loop(queue, output, worker, retry, no_redirect, skipset=None, skipfile=None, attempt=1, connection=None):
-=======
+    vb.write(f"Files missing: {failed}\n")
+
+
 
 
 
 def download_loop(snapshot_queue, output, worker, retry, no_redirect, skipset=None, attempt=1, connection=None, failed_urls=[]):
->>>>>>> ffbde499
     """
     Download a snapshot of the queue. If a download fails, the function will retry the download.
     The "snapshot_collection" dictionary will be updated with the download status and file information.
     Information for each entry is written by "create_entry" and "snapshot_dict_append" functions.
     """
-<<<<<<< HEAD
-    max_attempt = retry if retry > 0 else retry + 1
-    failed_urls = []
-    if not connection:
-        connection = http.client.HTTPSConnection("web.archive.org")
-    try:
-        if attempt > max_attempt:
-            connection.close()
-            return
-    except:
-        print()
-    count = 0
-
-    status = ""
-    # Use queue refactoring to avoid the problem that some snapshots are no longer processed when a particular worker crashes
-    while True:
-        snapshot = queue.get()
-        if snapshot is None:
-            break
-        download_status = download(output, snapshot, connection, status, no_redirect, skipset)
-        count += 1
-        if queue.qsize() % 300 == 0:
-            skip_save(skipfile, skipset) # Save in period to avoid loss progress when progeam stucked
-        if not download_status:
-            failed_urls.append(snapshot)
-        if download_status:
-            vb.write(progress=1)
-    attempt += 1
-    if failed_urls:
-        if not attempt > max_attempt: 
-            vb.write(f"\n-----> Worker: {worker} - Retry Timeout: 15 seconds")
-            time.sleep(15)
-        download_loop(failed_urls, output, worker, retry, no_redirect, skipset, attempt, connection)   
-=======
     try:
         max_attempt = retry if retry > 0 else retry + 1
         if not connection:
@@ -295,7 +227,6 @@
 
 
 
->>>>>>> ffbde499
 
 
 def download(output, snapshot_entry, connection, status_message, no_redirect=False, skipset=None):
@@ -307,10 +238,6 @@
     """
     download_url = snapshot_entry["url_archive"]
     encoded_download_url = urllib.parse.quote(download_url, safe=':/') # used for GET - otherwise always download_url
-<<<<<<< HEAD
-    # Removed this part of the check as it was already done at the very beginning
-=======
->>>>>>> ffbde499
     max_retries = 2
     sleep_time = 45
     headers = {'User-Agent': 'Mozilla/5.0 (Windows NT 10.0; Win64; x64) AppleWebKit/537.36 (KHTML, like Gecko) Chrome/119.0.0.0 Safari/537.36'}
@@ -499,32 +426,6 @@
     """
     # print the whole set
     return archive_url in skipset
-<<<<<<< HEAD
-
-def skip_save(skipfile: object, skipset: set):
-    """
-    Overwrite existing skip file with the new set content.
-    """
-    try:
-        skipfile.seek(0)
-        skipfile.truncate()
-        skipfile.write('\n'.join(skipset))
-    except Exception as e:
-        ex.exception("Could not save skip-file", e)
-
-def skip_close(skipfile: object, skipset: set):
-    """
-    Overwrite existing skip file with the new set content.
-    """
-    try:
-        skipfile.seek(0)
-        skipfile.truncate()
-        skipfile.write('\n'.join(skipset))
-        skipfile.close()
-    except Exception as e:
-        ex.exception("Could not save skip-file", e)
-=======
->>>>>>> ffbde499
     
     
     