--- conflicted
+++ resolved
@@ -41,13 +41,9 @@
             if args.list:
                 archive.print_list()
             else:
-<<<<<<< HEAD
-                archive.download_list(args.output, args.retry, args.no_redirect, args.workers, skipset, skipfile)
-=======
                 archive.download_list(args.output, args.retry, args.no_redirect, args.workers, skipset)
         except KeyboardInterrupt:
             print("\nInterrupted by user\n")
->>>>>>> ffbde499
         finally:
             signal.signal(signal.SIGINT, signal.SIG_IGN)
             archive.csv_close(args.csv, args.url) if args.csv else None
